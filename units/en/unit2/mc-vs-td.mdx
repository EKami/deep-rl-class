# Monte Carlo vs Temporal Difference Learning [[mc-vs-td]]

The last thing we need to discuss before diving into Q-Learning is the two learning strategies.

Remember that an RL agent **learns by interacting with its environment.** The idea is that **given the experience and the received reward, the agent will update its value function or policy.**

Monte Carlo and Temporal Difference Learning are two different **strategies on how to train our value function or our policy function.** Both of them **use experience to solve the RL problem.**

On one hand, Monte Carlo uses **an entire episode of experience before learning.** On the other hand, Temporal Difference uses **only a step ( \\(S_t, A_t, R_{t+1}, S_{t+1}\\) ) to learn.**

We'll explain both of them **using a value-based method example.**

## Monte Carlo: learning at the end of the episode [[monte-carlo]]

Monte Carlo waits until the end of the episode, calculates  \\(G_t\\) (return) and uses it as **a target for updating  \\(V(S_t)\\).**

So it requires a **complete episode of interaction before updating our value function.**

  <img src="https://huggingface.co/datasets/huggingface-deep-rl-course/course-images/resolve/main/en/unit3/monte-carlo-approach.jpg" alt="Monte Carlo"/>


If we take an example:

  <img src="https://huggingface.co/datasets/huggingface-deep-rl-course/course-images/resolve/main/en/unit3/MC-2.jpg" alt="Monte Carlo"/>


- We always start the episode **at the same starting point.**
- **The agent takes actions using the policy**. For instance, using an Epsilon Greedy Strategy, a policy that alternates between exploration (random actions) and exploitation.
- We get **the reward and the next state.**
- We terminate the episode if the cat eats the mouse or if the mouse moves > 10 steps.

- At the end of the episode, **we have a list of State, Actions, Rewards, and Next States tuples**
For instance [[State tile 3 bottom, Go Left, +1, State tile 2 bottom], [State tile 2 bottom, Go Left, +0, State tile 1 bottom]...]

- **The agent will sum the total rewards \\(G_t\\)** (to see how well it did).
- It will then **update \\(V(s_t)\\) based on the formula**

  <img src="https://huggingface.co/datasets/huggingface-deep-rl-course/course-images/resolve/main/en/unit3/MC-3.jpg" alt="Monte Carlo"/>

- Then **start a new game with this new knowledge**

By running more and more episodes, **the agent will learn to play better and better.**

  <img src="https://huggingface.co/datasets/huggingface-deep-rl-course/course-images/resolve/main/en/unit3/MC-3p.jpg" alt="Monte Carlo"/>

For instance, if we train a state-value function using Monte Carlo:

- We initialize our value function **so that it returns 0 value for each state**
- Our learning rate (lr) is 0.1 and our discount rate is 1 (= no discount)
- Our mouse **explores the environment and takes random actions**

  <img src="https://huggingface.co/datasets/huggingface-deep-rl-course/course-images/resolve/main/en/unit3/MC-4.jpg" alt="Monte Carlo"/>


- The mouse made more than 10 steps, so the episode ends .

  <img src="https://huggingface.co/datasets/huggingface-deep-rl-course/course-images/resolve/main/en/unit3/MC-4p.jpg" alt="Monte Carlo"/>


<<<<<<< HEAD
- We have a list of state, action, rewards, next_state, **we need to calculate the return \\(G{t=0}\\)**

\\(G_t = R_{t+1} + R_{t+2} + R_{t+3} ...\\) (for simplicity, we don't discount the rewards)

\\(G_0 = R_{1} + R_{2} + R_{3}…\\)

\\(G_0 = 1 + 0 + 0 + 0 + 0 + 0 + 1 + 1 + 0 + 0\\)

\\(G_0 = 3\\)

- We can now compute the **new** \\(V(S_0)\\):
=======
- We have a list of state, action, rewards, next_state, **we need to calculate the return \\(G{t}\\)**
- \\(G_t = R_{t+1} + R_{t+2} + R_{t+3}…\\) (for simplicity we don’t discount the rewards).
- \\(G_t = 1 + 0 + 0 + 0+ 0 + 0 + 1 + 1 + 0 + 0\\)
- \\(G_t= 3\\)
- We can now update \\(V(S_0)\\):
>>>>>>> 47f4b208

  <img src="https://huggingface.co/datasets/huggingface-deep-rl-course/course-images/resolve/main/en/unit3/MC-5.jpg" alt="Monte Carlo"/>

\\(V(S_0) = V(S_0) + lr * [G_0 — V(S_0)]\\)

\\(V(S_0) = 0 + 0.1 * [3 – 0]\\)

\\(V(S_0) = 0.3\\)


  <img src="https://huggingface.co/datasets/huggingface-deep-rl-course/course-images/resolve/main/en/unit3/MC-5p.jpg" alt="Monte Carlo"/>


## Temporal Difference Learning: learning at each step [[td-learning]]

**Temporal Difference, on the other hand, waits for only one interaction (one step) \\(S_{t+1}\\)** to form a TD target and update \\(V(S_t)\\) using \\(R_{t+1}\\) and \\( \gamma * V(S_{t+1})\\).

The idea with **TD is to update the \\(V(S_t)\\) at each step.**

But because we didn't experience an entire episode, we don't have \\(G_t\\) (expected return). Instead, **we estimate \\(G_t\\) by adding \\(R_{t+1}\\) and the discounted value of the next state.**

This is called bootstrapping. It's called this **because TD bases its update in part on an existing estimate \\(V(S_{t+1})\\) and not a complete sample \\(G_t\\).**

  <img src="https://huggingface.co/datasets/huggingface-deep-rl-course/course-images/resolve/main/en/unit3/TD-1.jpg" alt="Temporal Difference"/>


This method is called TD(0) or **one-step TD (update the value function after any individual step).**

  <img src="https://huggingface.co/datasets/huggingface-deep-rl-course/course-images/resolve/main/en/unit3/TD-1p.jpg" alt="Temporal Difference"/>

If we take the same example,

  <img src="https://huggingface.co/datasets/huggingface-deep-rl-course/course-images/resolve/main/en/unit3/TD-2.jpg" alt="Temporal Difference"/>

- We initialize our value function so that it returns 0 value for each state.
- Our learning rate (lr) is 0.1, and our discount rate is 1 (no discount).
- Our mouse begins to explore the environment and takes a random action: **going to the left**
- It gets a reward  \\(R_{t+1} = 1\\) since **it eats a piece of cheese**

  <img src="https://huggingface.co/datasets/huggingface-deep-rl-course/course-images/resolve/main/en/unit3/TD-2p.jpg" alt="Temporal Difference"/>


  <img src="https://huggingface.co/datasets/huggingface-deep-rl-course/course-images/resolve/main/en/unit3/TD-3.jpg" alt="Temporal Difference"/>

We can now update  \\(V(S_0)\\):

New  \\(V(S_0) = V(S_0) + lr * [R_1 + \gamma * V(S_1) - V(S_0)]\\)

New \\(V(S_0) = 0 + 0.1 * [1 + 1 * 0–0]\\)

New \\(V(S_0) = 0.1\\)

So we just updated our value function for State 0.

Now we **continue to interact with this environment with our updated value function.**

  <img src="https://huggingface.co/datasets/huggingface-deep-rl-course/course-images/resolve/main/en/unit3/TD-3p.jpg" alt="Temporal Difference"/>

  To summarize:

  - With *Monte Carlo*, we update the value function from a complete episode, and so we **use the actual accurate discounted return of this episode.**
  - With *TD Learning*, we update the value function from a step, and we replace \\(G_t\\), which we don't know, with **an estimated return called the TD target.**

  <img src="https://huggingface.co/datasets/huggingface-deep-rl-course/course-images/resolve/main/en/unit3/Summary.jpg" alt="Summary"/><|MERGE_RESOLUTION|>--- conflicted
+++ resolved
@@ -57,7 +57,7 @@
   <img src="https://huggingface.co/datasets/huggingface-deep-rl-course/course-images/resolve/main/en/unit3/MC-4p.jpg" alt="Monte Carlo"/>
 
 
-<<<<<<< HEAD
+
 - We have a list of state, action, rewards, next_state, **we need to calculate the return \\(G{t=0}\\)**
 
 \\(G_t = R_{t+1} + R_{t+2} + R_{t+3} ...\\) (for simplicity, we don't discount the rewards)
@@ -69,13 +69,6 @@
 \\(G_0 = 3\\)
 
 - We can now compute the **new** \\(V(S_0)\\):
-=======
-- We have a list of state, action, rewards, next_state, **we need to calculate the return \\(G{t}\\)**
-- \\(G_t = R_{t+1} + R_{t+2} + R_{t+3}…\\) (for simplicity we don’t discount the rewards).
-- \\(G_t = 1 + 0 + 0 + 0+ 0 + 0 + 1 + 1 + 0 + 0\\)
-- \\(G_t= 3\\)
-- We can now update \\(V(S_0)\\):
->>>>>>> 47f4b208
 
   <img src="https://huggingface.co/datasets/huggingface-deep-rl-course/course-images/resolve/main/en/unit3/MC-5.jpg" alt="Monte Carlo"/>
 
