# Diving deeper into policy-gradient methods

## Getting the big picture

We just learned that policy-gradient methods aim to find parameters  \\( \theta \\) that **maximize the expected return**.

The idea is that we have a *parameterized stochastic policy*. In our case, a neural network outputs a probability distribution over actions. The probability of taking each action is also called the *action preference*.

If we take the example of CartPole-v1:
- As input, we have a state.
- As output, we have a probability distribution over actions at that state.

<img src="https://huggingface.co/datasets/huggingface-deep-rl-course/course-images/resolve/main/en/unit6/policy_based.png" alt="Policy based" />

Our goal with policy-gradient is to **control the probability distribution of actions** by tuning the policy such that **good actions (that maximize the return) are sampled more frequently in the future.**
Each time the agent interacts with the environment, we tweak the parameters such that good actions will be sampled more likely in the future.

But **how are we going to optimize the weights using the expected return**?

The idea is that we're going to **let the agent interact during an episode**. And if we win the episode, we consider that each action taken was good and must be more sampled in the future
since they lead to win.

So for each state-action pair, we want to increase the  \\(P(a|s)\\): the probability of taking that action at that state. Or decrease if we lost.

The Policy-gradient algorithm (simplified) looks like this:
<figure class="image table text-center m-0 w-full">
  <img src="https://huggingface.co/datasets/huggingface-deep-rl-course/course-images/resolve/main/en/unit6/pg_bigpicture.jpg" alt="Policy Gradient Big Picture"/>
</figure>

Now that we got the big picture, let's dive deeper into policy-gradient methods.

## Diving deeper into policy-gradient methods

We have our stochastic policy  \\(\pi\\) which has a parameter  \\(\theta\\). This  \\(\pi\\), given a state, **outputs a probability distribution of actions**.

<figure class="image table text-center m-0 w-full">
  <img src="https://huggingface.co/datasets/huggingface-deep-rl-course/course-images/resolve/main/en/unit6/stochastic_policy.png" alt="Policy"/>
</figure>

Where  \\(\pi_\theta(a_t|s_t)\\) is the probability of the agent selecting action  \\(a_t\\) from state  \\(s_t\\) given our policy.

**But how do we know if our policy is good?** We need to have a way to measure it. To know that, we define a score/objective function called  \\(J(\theta)\\).

### The objective function

The *objective function* gives us the **performance of the agent** given a trajectory (state action sequence without considering reward (contrary to an episode)), and it outputs the *expected cumulative reward*.

<img src="https://huggingface.co/datasets/huggingface-deep-rl-course/course-images/resolve/main/en/unit6/objective.jpg" alt="Return"/>

Let's give some more details on this formula:
- The *expected return* (also called expected cumulative reward), is the weighted average (where the weights are given by  \\(P(\tau;\theta)\\) of all possible values that the return  \\(R(\tau)\\) can take).

<img src="https://huggingface.co/datasets/huggingface-deep-rl-course/course-images/resolve/main/en/unit6/expected_reward.png" alt="Return"/>


- \\(R(\tau)\\) :  Return from an arbitrary trajectory. To take this quantity and use it to calculate the expected return, we need to multiply it by the probability of each possible trajectory.

- \\(P(\tau;\theta)\\) : Probability of each possible trajectory  \\(\tau\\) (that probability depends on  \\(\theta\\) since it defines the policy that it uses to select the actions of the trajectory which has an impact of the states visited).

<img src="https://huggingface.co/datasets/huggingface-deep-rl-course/course-images/resolve/main/en/unit6/probability.png" alt="Probability"/>

- \\(J(\theta)\\) : Expected return, we calculate it by summing for all trajectories, the probability of taking that trajectory given  \\(\theta \\) multiplied by the return of this trajectory.

Our objective then is to maximize the expected cumulative reward by finding the  \\(\theta \\) that will output the best action probability distributions:


<img src="https://huggingface.co/datasets/huggingface-deep-rl-course/course-images/resolve/main/en/unit6/max_objective.png" alt="Max objective"/>


## Gradient Ascent and the Policy-gradient Theorem

Policy-gradient is an optimization problem: we want to find the values of  \\(\theta\\) that maximize our objective function  \\(J(\theta)\\), so we need to use **gradient-ascent**. It's the inverse of *gradient-descent* since it gives the direction of the steepest increase of  \\(J(\theta)\\).

(If you need a refresher on the difference between gradient descent and gradient ascent [check this](https://www.baeldung.com/cs/gradient-descent-vs-ascent) and [this](https://stats.stackexchange.com/questions/258721/gradient-ascent-vs-gradient-descent-in-logistic-regression)).

Our update step for gradient-ascent is:

\\( \theta \leftarrow \theta + \alpha *  \nabla_\theta J(\theta) \\)

We can repeatedly apply this update in the hopes that  \\(\theta \\) converges to the value that maximizes  \\(J(\theta)\\).

However, there are two problems with computing the derivative of  \\(J(\theta)\\):
1. We can't calculate the true gradient of the objective function since it requires calculating the probability of each possible trajectory, which is computationally super expensive.
So we want to **calculate a gradient estimation with a sample-based estimate (collect some trajectories)**.

2. We have another problem that I explain in the next optional section. To differentiate this objective function, we need to differentiate the state distribution, called the Markov Decision Process dynamics. This is attached to the environment. It gives us the probability of the environment going into the next state, given the current state and the action taken by the agent. The problem is that we can't differentiate it because we might not know about it.

<img src="https://huggingface.co/datasets/huggingface-deep-rl-course/course-images/resolve/main/en/unit6/probability.png" alt="Probability"/>

Fortunately we're going to use a solution called the Policy Gradient Theorem that will help us to reformulate the objective function into a differentiable function that does not involve the differentiation of the state distribution.

<img src="https://huggingface.co/datasets/huggingface-deep-rl-course/course-images/resolve/main/en/unit6/policy_gradient_theorem.png" alt="Policy Gradient"/>

If you want to understand how we derive this formula for approximating the gradient, check out the next (optional) section.

## The Reinforce algorithm (Monte Carlo Reinforce)

The Reinforce algorithm, also called Monte-Carlo policy-gradient, is a policy-gradient algorithm that **uses an estimated return from an entire episode to update the policy parameter**  \\(\theta\\):

In a loop:
- Use the policy  \\(\pi_\theta\\)  to collect an episode  \\(\tau\\)
- Use the episode to estimate the gradient  \\(\hat{g} = \nabla_\theta J(\theta)\\)

 <figure class="image table text-center m-0 w-full">
  <img src="https://huggingface.co/datasets/huggingface-deep-rl-course/course-images/resolve/main/en/unit6/policy_gradient_one.png" alt="Policy Gradient"/>
</figure>

- Update the weights of the policy:  \\(\theta \leftarrow \theta + \alpha \hat{g}\\)

We can interpret this update as follows:
<<<<<<< HEAD
- \\(\nabla_\theta log \pi_\theta(a_t|s_t)\\) is the direction of **steepest increase of the (log) probability** of selecting action \\(a_t\\) from state \\(s_t\\).
This tells us **how we should change the weights of policy** if we want to increase/decrease the log probability of selecting action \\(a_t\\) at state \\(s_t\\).
=======

- \\(\nabla_\theta log \pi_\theta(a_t|s_t)\\) is the direction of **steepest increase of the (log) probability** of selecting action at from state st.
This tells us **how we should change the weights of policy** if we want to increase/decrease the log probability of selecting action  \\(a_t\\) at state  \\(s_t\\).

>>>>>>> e9f1aff3
- \\(R(\tau)\\): is the scoring function:
  - If the return is high, it will **push up the probabilities** of the (state, action) combinations.
  - Otherwise, if the return is low, it will **push down the probabilities** of the (state, action) combinations.


We can also **collect multiple episodes (trajectories)** to estimate the gradient:
<figure class="image table text-center m-0 w-full">
 <img src="https://huggingface.co/datasets/huggingface-deep-rl-course/course-images/resolve/main/en/unit6/policy_gradient_multiple.png" alt="Policy Gradient"/>
</figure><|MERGE_RESOLUTION|>--- conflicted
+++ resolved
@@ -108,15 +108,10 @@
 - Update the weights of the policy:  \\(\theta \leftarrow \theta + \alpha \hat{g}\\)
 
 We can interpret this update as follows:
-<<<<<<< HEAD
+
 - \\(\nabla_\theta log \pi_\theta(a_t|s_t)\\) is the direction of **steepest increase of the (log) probability** of selecting action \\(a_t\\) from state \\(s_t\\).
 This tells us **how we should change the weights of policy** if we want to increase/decrease the log probability of selecting action \\(a_t\\) at state \\(s_t\\).
-=======
 
-- \\(\nabla_\theta log \pi_\theta(a_t|s_t)\\) is the direction of **steepest increase of the (log) probability** of selecting action at from state st.
-This tells us **how we should change the weights of policy** if we want to increase/decrease the log probability of selecting action  \\(a_t\\) at state  \\(s_t\\).
-
->>>>>>> e9f1aff3
 - \\(R(\tau)\\): is the scoring function:
   - If the return is high, it will **push up the probabilities** of the (state, action) combinations.
   - Otherwise, if the return is low, it will **push down the probabilities** of the (state, action) combinations.
